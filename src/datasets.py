--- conflicted
+++ resolved
@@ -14,7 +14,10 @@
 
 class MotionDataset(Dataset):
     def __init__(
-        self, cfg, loader_key="train_data_loader", fn_rasterizer=build_rasterizer,
+        self,
+        cfg,
+        loader_key="train_data_loader",
+        fn_rasterizer=build_rasterizer,
     ):
         self.cfg = cfg
         self.loader_key = loader_key
@@ -172,8 +175,6 @@
     return d.hour, d.weekday(), d.month - 1
 
 
-    
-
 class CubicAgentDataset(AgentDataset):
     def __getitem__(self, index):
         sample = super().__getitem__(index)
@@ -185,7 +186,6 @@
         sample["time_weekday"] = torch.tensor(weekday).long()
         sample["time_month"] = torch.tensor(month).long()
         return sample
-
 
 
 class SegmentationAgentDataset(AgentDataset):
@@ -202,20 +202,24 @@
         sample["square_category"] = torch.tensor(to_flatten_square_idx(sample)).long()
         return sample
 
-<<<<<<< HEAD
-def acceleration_approx(smaple: np.ndarray, h: float = 1.0, mean: float = 0.00279, std: float = 1.40201):
+
+def acceleration_approx(
+    smaple: np.ndarray, h: float = 1.0, mean: float = 0.00279, std: float = 1.40201
+):
     x = smaple[:, 0]
     y = smaple[:, 1]
     x_acc = (((x[:-2] - 2 * x[1:-1] + x[2:]) / h ** 2) - mean) / std
     y_acc = (((y[:-2] - 2 * y[1:-1] + y[2:]) / h ** 2) - mean) / std
-    
+
     return np.concatenate([x_acc, y_acc])
 
+
 class AccelAgentDataset(AgentDataset):
     def __getitem__(self, index):
         sample = super().__getitem__(index)
-        sample['xy_acceleration'] = acceleration_approx(sample['history_positions'])
-=======
+        sample["xy_acceleration"] = acceleration_approx(sample["history_positions"])
+        return sample
+
 
 def get_num_channels(image):
     return image.shape[2] if len(image.shape) == 3 else 1
@@ -360,5 +364,4 @@
                 sample["image"], self.drop_n_squares, self.drop_square_size
             )
 
->>>>>>> d3dc5919
         return sample